--- conflicted
+++ resolved
@@ -411,7 +411,6 @@
 yaml.add_constructor("!function", import_function)
 
 
-<<<<<<< HEAD
 def load_yaml_config(yaml_path=None, yaml_config=None, yaml_dir=None):
 
     if yaml_config is None:
@@ -449,39 +448,6 @@
         final_yaml_config.update(yaml_config)
         return final_yaml_config
     return yaml_config
-=======
-def load_yaml_config(yaml_path):
-    with open(yaml_path, "rb") as file:
-        yaml_config = yaml.full_load(file)
-        yaml_dir = os.path.dirname(yaml_path)
-
-        if "include" in yaml_config:
-            include_path = yaml_config["include"]
-            del yaml_config["include"]
-
-            if type(include_path) == str:
-                include_path = [include_path]
-
-            # Load from the last one first
-            include_path.reverse()
-            final_yaml_config = {}
-            for path in include_path:
-                # Assumes that path is a full path.
-                # If not found, assume the included yaml
-                # is in the same dir as the original yaml
-                if not os.path.isfile(path):
-                    path = os.path.normpath(os.path.join(yaml_dir, path))
-                try:
-                    included_yaml_config = load_yaml_config(path)
-                    final_yaml_config.update(included_yaml_config)
-                except Exception as ex:
-                    # If failed to load, ignore
-                    raise ex
-
-            final_yaml_config.update(yaml_config)
-            return final_yaml_config
-        return yaml_config
->>>>>>> a3252ed7
 
 
 def regex_replace(string, pattern, repl, count: int = 0):
